use bson;
use bson::Bson;

use std::collections::BTreeMap;
use client::coll::error::{BulkWriteException, WriteException};

/// Results for a bulk write operation.
#[derive(Clone)]
pub struct BulkWriteResult {
    pub acknowledged: bool,
    pub inserted_count: i32,
    pub inserted_ids: Option<BTreeMap<i64, Bson>>,
    pub matched_count: i32,
    pub modified_count: i32,
    pub deleted_count: i32,
    pub upserted_count: i32,
    pub upserted_ids: BTreeMap<i64, Bson>,
    pub bulk_write_exception: Option<BulkWriteException>,
}

/// Results for an insertOne operation.
#[derive(Clone)]
pub struct InsertOneResult {
    pub acknowledged: bool,
    pub inserted_id: Option<Bson>,
    pub write_exception: Option<WriteException>,
}

/// Results for an insertMany operation.
#[derive(Clone)]
pub struct InsertManyResult {
    pub acknowledged: bool,
    pub inserted_ids: Option<BTreeMap<i64, Bson>>,
    pub bulk_write_exception: Option<BulkWriteException>,
}

/// Results for a deletion operation.
#[derive(Clone)]
pub struct DeleteResult {
    pub acknowledged: bool,
    pub deleted_count: i32,
    pub write_exception: Option<WriteException>,
}

/// Results for an update operation.
#[derive(Clone)]
pub struct UpdateResult {
    pub acknowledged: bool,
    pub matched_count: i32,
    pub modified_count: i32,
    pub upserted_id: Option<Bson>,
    pub write_exception: Option<WriteException>,
}

impl BulkWriteResult {
    /// Extracts server reply information into a result.
    pub fn new(inserted_ids: Option<BTreeMap<i64, Bson>>, upserted_ids: BTreeMap<i64, Bson>,
               doc: bson::Document, exception: Option<BulkWriteException>) -> BulkWriteResult {
        BulkWriteResult {
            acknowledged: true,
            inserted_count: 0,
            inserted_ids: inserted_ids,
            matched_count: 0,
            modified_count: 0,
            deleted_count: 0,
            upserted_count: 0,
            upserted_ids: upserted_ids,
            bulk_write_exception: exception,
        }
    }
}

impl InsertOneResult {
    /// Extracts server reply information into a result.
    pub fn new(inserted_id: Option<Bson>, exception: Option<WriteException>) -> InsertOneResult {
        InsertOneResult {
            acknowledged: true,
            inserted_id: inserted_id,
            write_exception: exception,
        }
    }
}

impl InsertManyResult {
    /// Extracts server reply information into a result.
    pub fn new(inserted_ids: Option<BTreeMap<i64, Bson>>, exception: Option<BulkWriteException>) -> InsertManyResult {
        InsertManyResult {
            acknowledged: true,
            inserted_ids: inserted_ids,
            bulk_write_exception: exception,
        }
    }
}

impl DeleteResult {
    /// Extracts server reply information into a result.
    pub fn new(doc: bson::Document, exception: Option<WriteException>) -> DeleteResult {
        let n = match doc.get("n") {
            Some(&Bson::I32(n)) => n,
            _ => 0,
        };

        DeleteResult {
            acknowledged: true,
            deleted_count: n,
            write_exception: exception,
        }
    }
}

impl UpdateResult {
    /// Extracts server reply information into a result.
    pub fn new(doc: bson::Document, exception: Option<WriteException>) -> UpdateResult {
        let n = match doc.get("n") {
            Some(&Bson::I32(n)) => n,
            _ => 0,
        };

        let (n_upserted, id) = match doc.get("upserted") {
            Some(&Bson::Array(ref arr)) => (arr.len() as i32, Some(arr[0].clone())),
            _ => (0, None)
        };

        let n_matched = n - n_upserted;

        let n_modified = match doc.get("nModified") {
            Some(&Bson::I32(n)) => n,
            _ => 0,
        };

        UpdateResult {
            acknowledged: true,
            matched_count: n_matched,
            modified_count: n_modified,
<<<<<<< HEAD
            upserted_id: None,
            write_exception: exception,
=======
            upserted_id: id,
>>>>>>> 533db767
        }
    }
}<|MERGE_RESOLUTION|>--- conflicted
+++ resolved
@@ -132,12 +132,8 @@
             acknowledged: true,
             matched_count: n_matched,
             modified_count: n_modified,
-<<<<<<< HEAD
-            upserted_id: None,
+            upserted_id: id,
             write_exception: exception,
-=======
-            upserted_id: id,
->>>>>>> 533db767
         }
     }
 }