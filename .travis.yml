--- conflicted
+++ resolved
@@ -1,11 +1,8 @@
 language: rust
 
-<<<<<<< HEAD
-=======
 services:
     - "mongodb"
 
->>>>>>> e5bb6be4
 script:
     - cargo build --verbose
     - export RUST_TEST_THREADS=1
